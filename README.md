--- conflicted
+++ resolved
@@ -1,8 +1,12 @@
 # subwasm
 
-![badge](https://github.com/chevdor/subwasm/actions/workflows/quick-check.yml/badge.svg?branch=master)
-
-![Logo 1024](resources/logos/Logo_1024.png)
+<figure>
+<img src="https://github.com/chevdor/subwasm/actions/workflows/quick-check.yml/badge.svg?branch=master" alt="badge" />
+</figure>
+
+<figure>
+<img src="resources/logos/Logo_1024.png" alt="Logo 1024" />
+</figure>
 
 Unfortunately, the crate of the project and its dependencies are squatted on crates.io. The squatter remains unresponsive and the crates.io team does not care. I strongly recommend NOT to install the old version from crates.io. Check the [Install](#_install) chapter below to see how to install from this repo or use the official binary packages.
 
@@ -16,13 +20,25 @@
 
 ## Sample runs
 
-![subwasm get](scripts/demos/gif/demo-get.gif)
-
-![subwasm info](scripts/demos/gif/demo-info.gif)
-
-![subwasm meta](scripts/demos/gif/demo-meta.gif)
-
-![subwasm diff](scripts/demos/gif/demo-diff.gif)
+<figure>
+<img src="scripts/demos/gif/demo-get.gif" alt="demo get" />
+<figcaption>subwasm get</figcaption>
+</figure>
+
+<figure>
+<img src="scripts/demos/gif/demo-info.gif" alt="demo info" />
+<figcaption>subwasm info</figcaption>
+</figure>
+
+<figure>
+<img src="scripts/demos/gif/demo-meta.gif" alt="demo meta" />
+<figcaption>subwasm meta</figcaption>
+</figure>
+
+<figure>
+<img src="scripts/demos/gif/demo-diff.gif" alt="demo diff" />
+<figcaption>subwasm diff</figcaption>
+</figure>
 
 ## Capabilities
 
@@ -63,90 +79,27 @@
 
 ### Command: --help
 
-<<<<<<< HEAD
-    [0m`subwasm` allows fetching, parsing and calling some methods on WASM runtimes of Substrate based chains[0m[0m
-    [0m[0m
-    [0m[0m[1m[4mUsage:[0m[0m [0m[0m[1msubwasm[0m[0m [OPTIONS][0m[0m <[0m[0mCOMMAND[0m[0m>[0m[0m
-
-    [0m[0m[1m[4mCommands[0m[0m[1m[4m:
-    [0m[0m  [0m[0m[1mget[0m[0m           [0m[0mGet/Download the runtime wasm from a running node through rpc[0m[0m
-    [0m[0m  [0m[0m[1minfo[0m[0m          [0m[0mThe `info` command returns summarized information about a runtime[0m[0m
-    [0m[0m  [0m[0m[1mversion[0m[0m       [0m[0mThe `version` command returns summarized information about the versions of a runtime[0m[0m
-    [0m[0m  [0m[0m[1mmetadata[0m[0m      [0m[0mReturns the metadata as a json object. You may also use the "meta" alias. It is no longer possible to have a "printable" output, for that, please use the 'show-reduced' sub-command[0m[0m
-    [0m[0m  [0m[0m[1mshow-reduced[0m[0m  [0m[0mShows the ReducedRuntime[0m[0m
-    [0m[0m  [0m[0m[1mdiff[0m[0m          [0m[0mCompare 2 runtimes after converting them to ReducedRuntime[0m[0m
-    [0m[0m  [0m[0m[1mcompress[0m[0m      [0m[0mCompress a given runtime wasm file. You will get an error if you try compressing a runtime that is already compressed[0m[0m
-    [0m[0m  [0m[0m[1mdecompress[0m[0m    [0m[0mDecompress a given runtime wasm file. You may pass a runtime that is uncompressed already. In that case, you will get the same content as output. This is useful if you want to decompress "no matter what" and don't really know whether the input will be compressed or not[0m[0m
-    [0m[0m  [0m[0m[1mhelp[0m[0m          [0m[0mPrint this message or the help of the given subcommand(s)[0m[0m
-
-    [0m[0m[1m[4mOptions:
-    [0m[0m  [0m[0m[1m-j[0m[0m, [0m[0m[1m--json[0m[0m      [0m[0mOutput as json[0m[0m
-    [0m[0m  [0m[0m[1m-q[0m[0m, [0m[0m[1m--quiet[0m[0m     [0m[0mLess output[0m[0m
-    [0m[0m  [0m[0m[1m-n[0m[0m, [0m[0m[1m--no-color[0m[0m  [0m[0m[env: NO_COLOR=][0m[0m
-    [0m[0m  [0m[0m[1m-h[0m[0m, [0m[0m[1m--help[0m[0m      [0m[0mPrint help information[0m[0m
-    [0m[0m  [0m[0m[1m-V[0m[0m, [0m[0m[1m--version[0m[0m   [0m[0mPrint version information[0m[0m
-    [0m
-
-### Command: get
-
-    [0mGet/Download the runtime wasm from a running node through rpc[0m[0m
-    [0m[0m
-    [0m[0m[1m[4mUsage:[0m[0m [0m[0m[1msubwasm get[0m[0m [OPTIONS][0m[0m [0m[0m[URL][0m[0m
-
-    [0m[0m[1m[4mArguments:
-    [0m[0m  [0m[0m[URL][0m[0m  [0m[0mThe node url including (mandatory) the port number. Example: ws://localhost:9944 or http://localhost:9933[0m[0m [0m[0m[default: http://localhost:9933][0m[0m
-
-    [0m[0m[1m[4mOptions:
-    [0m[0m  [0m[0m    [0m[0m[1m--chain[0m[0m [0m[0m<CHAIN>[0m[0m    [0m[0mProvide the name of a chain and a random url amongst a list of known nodes will be used. If you pass a valid --chain, --url will be ignored --chain local = http://localhost:9933[0m[0m
-    [0m[0m  [0m[0m[1m-j[0m[0m, [0m[0m[1m--json[0m[0m             [0m[0mOutput as json[0m[0m
-    [0m[0m  [0m[0m[1m-b[0m[0m, [0m[0m[1m--block[0m[0m [0m[0m<BLOCK>[0m[0m    [0m[0mThe optional block where to fetch the runtime. That allows fetching older runtimes but you will need to connect to archive nodes. Currently, you must pass a block hash. Passing the block numbers is not supported[0m[0m
-    [0m[0m  [0m[0m[1m-q[0m[0m, [0m[0m[1m--quiet[0m[0m            [0m[0mLess output[0m[0m
-    [0m[0m  [0m[0m[1m-n[0m[0m, [0m[0m[1m--no-color[0m[0m         [0m[0m[env: NO_COLOR=][0m[0m
-    [0m[0m  [0m[0m[1m-o[0m[0m, [0m[0m[1m--output[0m[0m [0m[0m<OUTPUT>[0m[0m  [0m[0mYou may specifiy the output filename where the runtime will be saved. If not provided, we will figure out an appropriate default name based on a counter: runtime_NNN.wasm where NNN is incrementing to make sure you do not override previous runtime. If you specify an existing file as output, it will be overwritten[0m[0m
-    [0m[0m  [0m[0m[1m-h[0m[0m, [0m[0m[1m--help[0m[0m             [0m[0mPrint help information[0m[0m
-    [0m[0m  [0m[0m[1m-V[0m[0m, [0m[0m[1m--version[0m[0m          [0m[0mPrint version information[0m[0m
-    [0m
-
-### Command: info
-
-    [0mThe `info` command returns summarized information about a runtime[0m[0m
-    [0m[0m
-    [0m[0m[1m[4mUsage:[0m[0m [0m[0m[1msubwasm info[0m[0m [OPTIONS][0m[0m [0m[0m[SOURCE][0m[0m
-
-    [0m[0m[1m[4mArguments:
-    [0m[0m  [0m[0m[SOURCE][0m[0m  [0m[0mThe wasm file to load. It can be a path on your local filesystem such as /tmp/runtime.wasm or a node url such as http://localhost:9933 or ws://localhost:9944[0m[0m [0m[0m[default: runtime_000.wasm][0m[0m
-
-    [0m[0m[1m[4mOptions:
-    [0m[0m  [0m[0m    [0m[0m[1m--chain[0m[0m [0m[0m<CHAIN>[0m[0m  [0m[0mProvide the name of a chain and a random url amongst a list of known nodes will be used. If you pass a valid --chain, --url will be ignored --chain local = http://localhost:9933[0m[0m
-    [0m[0m  [0m[0m[1m-j[0m[0m, [0m[0m[1m--json[0m[0m           [0m[0mOutput as json[0m[0m
-    [0m[0m  [0m[0m[1m-b[0m[0m, [0m[0m[1m--block[0m[0m [0m[0m<BLOCK>[0m[0m  [0m[0mThe optional block where to fetch the runtime. That allows fetching older runtimes but you will need to connect to archive nodes. Currently, you must pass a block hash. Passing the block numbers is not supported[0m[0m
-    [0m[0m  [0m[0m[1m-q[0m[0m, [0m[0m[1m--quiet[0m[0m          [0m[0mLess output[0m[0m
-    [0m[0m  [0m[0m[1m-n[0m[0m, [0m[0m[1m--no-color[0m[0m       [0m[0m[env: NO_COLOR=][0m[0m
-    [0m[0m  [0m[0m[1m-h[0m[0m, [0m[0m[1m--help[0m[0m           [0m[0mPrint help information[0m[0m
-    [0m[0m  [0m[0m[1m-V[0m[0m, [0m[0m[1m--version[0m[0m        [0m[0mPrint version information[0m[0m
-    [0m
-
-By default, the ID for the Parachain pallet is expected to be `0x01` and the call ID for `authorize_upgrade` is expected to be `0x03`.
-=======
     `subwasm` allows fetching, parsing and calling some methods on WASM runtimes of Substrate based chains
 
-    Usage: subwasm [OPTIONS] <COMMAND>
+    Usage: subwasm [OPTIONS] [COMMAND]
 
     Commands:
-      get         Get/Download the runtime wasm from a running node through rpc
-      info        The `info` command returns summarized information about a runtime
-      version     The `version` command returns summarized information about the versions of a runtime
-      metadata    Returns the metadata as a json object. You may also use the "meta" alias
-      diff        Compare 2 runtimes
-      compress    Compress a given runtime wasm file. You will get an error if you try compressing a runtime that is already compressed
-      decompress  Decompress a given runtime wasm file. You may pass a runtime that is uncompressed already. In that case, you will get the same content as output. This is useful if you want to decompress "no matter what" and don't really know whether the input will be compressed or not
-      help        Print this message or the help of the given subcommand(s)
-
-    Options:
-      -j, --json     Output as json
-      -q, --quiet    Less output
-      -h, --help     Print help information
-      -V, --version  Print version information
+      get           Get/Download the runtime wasm from a running node through rpc
+      info          The `info` command returns summarized information about a runtime
+      version       The `version` command returns summarized information about the versions of a runtime
+      metadata      Returns the metadata as a json object. You may also use the "meta" alias. It is no longer possible to have a "printable" output, for that, please use the 'show-reduced' sub-command
+      show-reduced  Shows the ReducedRuntime
+      diff          Compare 2 runtimes after converting them to ReducedRuntime
+      compress      Compress a given runtime wasm file. You will get an error if you try compressing a runtime that is already compressed
+      decompress    Decompress a given runtime wasm file. You may pass a runtime that is uncompressed already. In that case, you will get the same content as output. This is useful if you want to decompress "no matter what" and don't really know whether the input will be compressed or not
+      help          Print this message or the help of the given subcommand(s)
+
+    Options:
+      -j, --json      Output as json
+      -q, --quiet     Less output
+      -n, --no-color  [env: NO_COLOR=]
+      -v, --version   Show the version
+      -h, --help      Print help
 
 ### Command: get
 
@@ -161,9 +114,10 @@
           --chain <CHAIN>    Provide the name of a chain and a random url amongst a list of known nodes will be used. If you pass a valid --chain, --url will be ignored --chain local = http://localhost:9933
       -j, --json             Output as json
       -b, --block <BLOCK>    The optional block where to fetch the runtime. That allows fetching older runtimes but you will need to connect to archive nodes. Currently, you must pass a block hash. Passing the block numbers is not supported
+      -q, --quiet            Less output
+      -n, --no-color         [env: NO_COLOR=]
       -o, --output <OUTPUT>  You may specifiy the output filename where the runtime will be saved. If not provided, we will figure out an appropriate default name based on a counter: runtime_NNN.wasm where NNN is incrementing to make sure you do not override previous runtime. If you specify an existing file as output, it will be overwritten
-      -h, --help             Print help information
-      -V, --version          Print version information
+      -h, --help             Print help
 
 ### Command: info
 
@@ -178,23 +132,15 @@
           --chain <CHAIN>  Provide the name of a chain and a random url amongst a list of known nodes will be used. If you pass a valid --chain, --url will be ignored --chain local = http://localhost:9933
       -j, --json           Output as json
       -b, --block <BLOCK>  The optional block where to fetch the runtime. That allows fetching older runtimes but you will need to connect to archive nodes. Currently, you must pass a block hash. Passing the block numbers is not supported
-      -h, --help           Print help information
-      -V, --version        Print version information
-
-By default, the ID for the Parachain pallet is expected to be `0x01` and the call ID for `authorize_upgrade` is expected to be `0x02`.
->>>>>>> a9b0b625
+      -q, --quiet          Less output
+      -n, --no-color       [env: NO_COLOR=]
+      -h, --help           Print help
+
+By default, the ID for the Parachain pallet is expected to be `0x01` and the call ID for `authorize_upgrade` is expected to be `0x03`.
 This default behavior can be overriden by setting the `PARACHAIN_PALLET_ID` to the ID of your parachain pallet and the `AUTHORIZE_UPGRADE_PREFIX` to the ID of your choice.
 
 ### Command: version
 
-<<<<<<< HEAD
-    [0mThe `version` command returns summarized information about the versions of a runtime[0m[0m
-    [0m[0m
-    [0m[0m[1m[4mUsage:[0m[0m [0m[0m[1msubwasm version[0m[0m [OPTIONS][0m[0m [0m[0m[SOURCE][0m[0m
-
-    [0m[0m[1m[4mArguments:
-    [0m[0m  [0m[0m[SOURCE][0m[0m  [0m[0mThe wasm file to load. It can be a path on your local filesystem such as /tmp/runtime.wasm or a node url such as http://localhost:9933 or ws://localhost:9944[0m[0m [0m[0m[default: runtime_000.wasm][0m[0m
-=======
     The `version` command returns summarized information about the versions of a runtime
 
     Usage: subwasm version [OPTIONS] [SOURCE]
@@ -206,12 +152,13 @@
           --chain <CHAIN>  Provide the name of a chain and a random url amongst a list of known nodes will be used. If you pass a valid --chain, --url will be ignored --chain local = http://localhost:9933
       -j, --json           Output as json
       -b, --block <BLOCK>  The optional block where to fetch the runtime. That allows fetching older runtimes but you will need to connect to archive nodes. Currently, you must pass a block hash. Passing the block numbers is not supported
-      -h, --help           Print help information
-      -V, --version        Print version information
+      -q, --quiet          Less output
+      -n, --no-color       [env: NO_COLOR=]
+      -h, --help           Print help
 
 ### Command: meta
 
-    Returns the metadata as a json object. You may also use the "meta" alias
+    Returns the metadata as a json object. You may also use the "meta" alias. It is no longer possible to have a "printable" output, for that, please use the 'show-reduced' sub-command
 
     Usage: subwasm metadata [OPTIONS] [SOURCE]
 
@@ -222,122 +169,34 @@
           --chain <CHAIN>    Provide the name of a chain and a random url amongst a list of known nodes will be used. If you pass a valid --chain, --url will be ignored --chain local = http://localhost:9933
       -j, --json             Output as json
       -m, --module <MODULE>  Without this flag, the metadata command display the list of all modules. Using this flag, you will only see the module of your choice and a few details about it
+      -q, --quiet            Less output
       -b, --block <BLOCK>    The optional block where to fetch the runtime. That allows fetching older runtimes but you will need to connect to archive nodes. Currently, you must pass a block hash. Passing the block numbers is not supported
+      -n, --no-color         [env: NO_COLOR=]
       -f, --format <FORMAT>  You may specifiy the output format. One of "human", "scale", "json", "json+scale", "hex+scale" [default: human]
       -o, --output <OUTPUT>  You may specifiy the output filename where the metadata will be saved. Alternatively, you may use `auto` and an appropriate name will be generated according to the `format` your chose
-      -h, --help             Print help information
-      -V, --version          Print version information
->>>>>>> a9b0b625
-
-    [0m[0m[1m[4mOptions:
-    [0m[0m  [0m[0m    [0m[0m[1m--chain[0m[0m [0m[0m<CHAIN>[0m[0m  [0m[0mProvide the name of a chain and a random url amongst a list of known nodes will be used. If you pass a valid --chain, --url will be ignored --chain local = http://localhost:9933[0m[0m
-    [0m[0m  [0m[0m[1m-j[0m[0m, [0m[0m[1m--json[0m[0m           [0m[0mOutput as json[0m[0m
-    [0m[0m  [0m[0m[1m-b[0m[0m, [0m[0m[1m--block[0m[0m [0m[0m<BLOCK>[0m[0m  [0m[0mThe optional block where to fetch the runtime. That allows fetching older runtimes but you will need to connect to archive nodes. Currently, you must pass a block hash. Passing the block numbers is not supported[0m[0m
-    [0m[0m  [0m[0m[1m-q[0m[0m, [0m[0m[1m--quiet[0m[0m          [0m[0mLess output[0m[0m
-    [0m[0m  [0m[0m[1m-n[0m[0m, [0m[0m[1m--no-color[0m[0m       [0m[0m[env: NO_COLOR=][0m[0m
-    [0m[0m  [0m[0m[1m-h[0m[0m, [0m[0m[1m--help[0m[0m           [0m[0mPrint help information[0m[0m
-    [0m[0m  [0m[0m[1m-V[0m[0m, [0m[0m[1m--version[0m[0m        [0m[0mPrint version information[0m[0m
-    [0m
-
-<<<<<<< HEAD
-### Command: meta
-
-    [0mReturns the metadata as a json object. You may also use the "meta" alias. It is no longer possible to have a "printable" output, for that, please use the 'show-reduced' sub-command[0m[0m
-    [0m[0m
-    [0m[0m[1m[4mUsage:[0m[0m [0m[0m[1msubwasm metadata[0m[0m [OPTIONS][0m[0m [0m[0m[SOURCE][0m[0m
-
-    [0m[0m[1m[4mArguments:
-    [0m[0m  [0m[0m[SOURCE][0m[0m  [0m[0mThe wasm file to load. It can be a path on your local filesystem such as /tmp/runtime.wasm or a node url such as http://localhost:9933 or ws://localhost:9944[0m[0m [0m[0m[default: runtime_000.wasm][0m[0m
-
-    [0m[0m[1m[4mOptions:
-    [0m[0m  [0m[0m    [0m[0m[1m--chain[0m[0m [0m[0m<CHAIN>[0m[0m    [0m[0mProvide the name of a chain and a random url amongst a list of known nodes will be used. If you pass a valid --chain, --url will be ignored --chain local = http://localhost:9933[0m[0m
-    [0m[0m  [0m[0m[1m-j[0m[0m, [0m[0m[1m--json[0m[0m             [0m[0mOutput as json[0m[0m
-    [0m[0m  [0m[0m[1m-m[0m[0m, [0m[0m[1m--module[0m[0m [0m[0m<MODULE>[0m[0m  [0m[0mWithout this flag, the metadata command display the list of all modules. Using this flag, you will only see the module of your choice and a few details about it[0m[0m
-    [0m[0m  [0m[0m[1m-q[0m[0m, [0m[0m[1m--quiet[0m[0m            [0m[0mLess output[0m[0m
-    [0m[0m  [0m[0m[1m-b[0m[0m, [0m[0m[1m--block[0m[0m [0m[0m<BLOCK>[0m[0m    [0m[0mThe optional block where to fetch the runtime. That allows fetching older runtimes but you will need to connect to archive nodes. Currently, you must pass a block hash. Passing the block numbers is not supported[0m[0m
-    [0m[0m  [0m[0m[1m-n[0m[0m, [0m[0m[1m--no-color[0m[0m         [0m[0m[env: NO_COLOR=][0m[0m
-    [0m[0m  [0m[0m[1m-h[0m[0m, [0m[0m[1m--help[0m[0m             [0m[0mPrint help information[0m[0m
-    [0m[0m  [0m[0m[1m-V[0m[0m, [0m[0m[1m--version[0m[0m          [0m[0mPrint version information[0m[0m
-    [0m
+      -h, --help             Print help
 
 ### Command: show-reduced
 
-    [0mShows the ReducedRuntime[0m[0m
-    [0m[0m
-    [0m[0m[1m[4mUsage:[0m[0m [0m[0m[1msubwasm show-reduced[0m[0m [OPTIONS][0m[0m [0m[0m[SRC][0m[0m
-
-    [0m[0m[1m[4mArguments:
-    [0m[0m  [0m[0m[SRC][0m[0m  [0m[0mThe first source[0m[0m [0m[0m[default: runtime_000.wasm][0m[0m
-
-    [0m[0m[1m[4mOptions:
-    [0m[0m  [0m[0m    [0m[0m[1m--chain[0m[0m [0m[0m<CHAIN>[0m[0m    [0m[0mProvide the name of a chain and a random url amongst a list of known nodes will be used. If you pass a valid --chain, --url will be ignored --chain local = http://localhost:9933[0m[0m
-    [0m[0m  [0m[0m[1m-j[0m[0m, [0m[0m[1m--json[0m[0m             [0m[0mOutput as json[0m[0m
-    [0m[0m  [0m[0m[1m-b[0m[0m, [0m[0m[1m--block[0m[0m [0m[0m<BLOCK>[0m[0m    [0m[0mThe optional block where to fetch the runtime. That allows fetching older runtimes but you will need to connect to archive nodes. Currently, you must pass a block hash. Passing the block numbers is not supported[0m[0m
-    [0m[0m  [0m[0m[1m-q[0m[0m, [0m[0m[1m--quiet[0m[0m            [0m[0mLess output[0m[0m
-    [0m[0m  [0m[0m[1m-n[0m[0m, [0m[0m[1m--no-color[0m[0m         [0m[0m[env: NO_COLOR=][0m[0m
-    [0m[0m  [0m[0m[1m-p[0m[0m, [0m[0m[1m--pallet[0m[0m [0m[0m<PALLET>[0m[0m  [0m[0mYou probably want to use `Reduced`[0m[0m
-    [0m[0m  [0m[0m[1m-h[0m[0m, [0m[0m[1m--help[0m[0m             [0m[0mPrint help information[0m[0m
-    [0m[0m  [0m[0m[1m-V[0m[0m, [0m[0m[1m--version[0m[0m          [0m[0mPrint version information[0m[0m
-    [0m
+    Shows the ReducedRuntime
+
+    Usage: subwasm show-reduced [OPTIONS] [SRC]
+
+    Arguments:
+      [SRC]  The first source [default: runtime_000.wasm]
+
+    Options:
+          --chain <CHAIN>    Provide the name of a chain and a random url amongst a list of known nodes will be used. If you pass a valid --chain, --url will be ignored --chain local = http://localhost:9933
+      -j, --json             Output as json
+      -b, --block <BLOCK>    The optional block where to fetch the runtime. That allows fetching older runtimes but you will need to connect to archive nodes. Currently, you must pass a block hash. Passing the block numbers is not supported
+      -q, --quiet            Less output
+      -n, --no-color         [env: NO_COLOR=]
+      -p, --pallet <PALLET>  You probably want to use `Reduced`
+      -h, --help             Print help
 
 ### Command: diff
 
-    [0mCompare 2 runtimes after converting them to ReducedRuntime[0m[0m
-    [0m[0m
-    [0m[0m[1m[4mUsage:[0m[0m [0m[0m[1msubwasm diff[0m[0m [OPTIONS][0m[0m [0m[0m[SRC_A][0m[0m [0m[0m[SRC_B][0m[0m
-
-    [0m[0m[1m[4mArguments:
-    [0m[0m  [0m[0m[SRC_A][0m[0m  [0m[0mThe first source[0m[0m [0m[0m[default: runtime_000.wasm][0m[0m
-    [0m[0m  [0m[0m[SRC_B][0m[0m  [0m[0mThe second source[0m[0m [0m[0m[default: runtime_001.wasm][0m[0m
-
-    [0m[0m[1m[4mOptions:
-    [0m[0m  [0m[0m[1m-a[0m[0m, [0m[0m[1m--chain-a[0m[0m [0m[0m<CHAIN_A>[0m[0m  [0m[0mProvide the name of a chain and a random url amongst a list of known nodes will be used. If you pass a valid --chain, --url will be ignored --chain local = http://localhost:9933[0m[0m
-    [0m[0m  [0m[0m[1m-j[0m[0m, [0m[0m[1m--json[0m[0m               [0m[0mOutput as json[0m[0m
-    [0m[0m  [0m[0m[1m-b[0m[0m, [0m[0m[1m--chain-b[0m[0m [0m[0m<CHAIN_B>[0m[0m  [0m[0mProvide the name of a chain and a random url amongst a list of known nodes will be used. If you pass a valid --chain, --url will be ignored --chain local = http://localhost:9933[0m[0m
-    [0m[0m  [0m[0m[1m-q[0m[0m, [0m[0m[1m--quiet[0m[0m              [0m[0mLess output[0m[0m
-    [0m[0m  [0m[0m[1m-m[0m[0m, [0m[0m[1m--method[0m[0m [0m[0m<METHOD>[0m[0m    [0m[0mYou probably want to use `Reduced`[0m[0m [0m[0m[default: reduced][0m[0m
-    [0m[0m  [0m[0m[1m-n[0m[0m, [0m[0m[1m--no-color[0m[0m           [0m[0m[env: NO_COLOR=][0m[0m
-    [0m[0m  [0m[0m[1m-h[0m[0m, [0m[0m[1m--help[0m[0m               [0m[0mPrint help information[0m[0m
-    [0m[0m  [0m[0m[1m-V[0m[0m, [0m[0m[1m--version[0m[0m            [0m[0mPrint version information[0m[0m
-    [0m
-
-### Command: compress
-
-    [0mCompress a given runtime wasm file. You will get an error if you try compressing a runtime that is already compressed[0m[0m
-    [0m[0m
-    [0m[0m[1m[4mUsage:[0m[0m [0m[0m[1msubwasm compress[0m[0m [OPTIONS][0m[0m [0m[0m<INPUT>[0m[0m [0m[0m<OUTPUT>[0m[0m
-
-    [0m[0m[1m[4mArguments:
-    [0m[0m  [0m[0m<INPUT>[0m[0m   [0m[0mThe path of uncompressed wasm file to load[0m[0m
-    [0m[0m  [0m[0m<OUTPUT>[0m[0m  [0m[0mThe path of the file where the compressed runtime will be stored[0m[0m
-
-    [0m[0m[1m[4mOptions:
-    [0m[0m  [0m[0m[1m-j[0m[0m, [0m[0m[1m--json[0m[0m      [0m[0mOutput as json[0m[0m
-    [0m[0m  [0m[0m[1m-q[0m[0m, [0m[0m[1m--quiet[0m[0m     [0m[0mLess output[0m[0m
-    [0m[0m  [0m[0m[1m-n[0m[0m, [0m[0m[1m--no-color[0m[0m  [0m[0m[env: NO_COLOR=][0m[0m
-    [0m[0m  [0m[0m[1m-h[0m[0m, [0m[0m[1m--help[0m[0m      [0m[0mPrint help information[0m[0m
-    [0m[0m  [0m[0m[1m-V[0m[0m, [0m[0m[1m--version[0m[0m   [0m[0mPrint version information[0m[0m
-    [0m
-
-### Command: decompress
-
-    [0mDecompress a given runtime wasm file. You may pass a runtime that is uncompressed already. In that case, you will get the same content as output. This is useful if you want to decompress "no matter what" and don't really know whether the input will be compressed or not[0m[0m
-    [0m[0m
-    [0m[0m[1m[4mUsage:[0m[0m [0m[0m[1msubwasm decompress[0m[0m [OPTIONS][0m[0m [0m[0m<INPUT>[0m[0m [0m[0m<OUTPUT>[0m[0m
-
-    [0m[0m[1m[4mArguments:
-    [0m[0m  [0m[0m<INPUT>[0m[0m   [0m[0mThe path of the compressed or uncompressed wasm file to load[0m[0m
-    [0m[0m  [0m[0m<OUTPUT>[0m[0m  [0m[0mThe path of the file where the uncompressed runtime will be stored[0m[0m
-
-    [0m[0m[1m[4mOptions:
-    [0m[0m  [0m[0m[1m-j[0m[0m, [0m[0m[1m--json[0m[0m      [0m[0mOutput as json[0m[0m
-    [0m[0m  [0m[0m[1m-q[0m[0m, [0m[0m[1m--quiet[0m[0m     [0m[0mLess output[0m[0m
-    [0m[0m  [0m[0m[1m-n[0m[0m, [0m[0m[1m--no-color[0m[0m  [0m[0m[env: NO_COLOR=][0m[0m
-    [0m[0m  [0m[0m[1m-h[0m[0m, [0m[0m[1m--help[0m[0m      [0m[0mPrint help information[0m[0m
-    [0m[0m  [0m[0m[1m-V[0m[0m, [0m[0m[1m--version[0m[0m   [0m[0mPrint version information[0m[0m
-    [0m
-=======
-    Compare 2 runtimes
+    Compare 2 runtimes after converting them to ReducedRuntime
 
     Usage: subwasm diff [OPTIONS] [SRC_A] [SRC_B]
 
@@ -349,8 +208,10 @@
       -a, --chain-a <CHAIN_A>  Provide the name of a chain and a random url amongst a list of known nodes will be used. If you pass a valid --chain, --url will be ignored --chain local = http://localhost:9933
       -j, --json               Output as json
       -b, --chain-b <CHAIN_B>  Provide the name of a chain and a random url amongst a list of known nodes will be used. If you pass a valid --chain, --url will be ignored --chain local = http://localhost:9933
-      -h, --help               Print help information
-      -V, --version            Print version information
+      -q, --quiet              Less output
+      -m, --method <METHOD>    You probably want to use `Reduced` [default: reduced]
+      -n, --no-color           [env: NO_COLOR=]
+      -h, --help               Print help
 
 ### Command: compress
 
@@ -363,9 +224,10 @@
       <OUTPUT>  The path of the file where the compressed runtime will be stored
 
     Options:
-      -j, --json     Output as json
-      -h, --help     Print help information
-      -V, --version  Print version information
+      -j, --json      Output as json
+      -q, --quiet     Less output
+      -n, --no-color  [env: NO_COLOR=]
+      -h, --help      Print help
 
 ### Command: decompress
 
@@ -378,10 +240,10 @@
       <OUTPUT>  The path of the file where the uncompressed runtime will be stored
 
     Options:
-      -j, --json     Output as json
-      -h, --help     Print help information
-      -V, --version  Print version information
->>>>>>> a9b0b625
+      -j, --json      Output as json
+      -q, --quiet     Less output
+      -n, --no-color  [env: NO_COLOR=]
+      -h, --help      Print help
 
 ### Environment variables
 
