--- conflicted
+++ resolved
@@ -1,22 +1,3 @@
-<<<<<<< HEAD
-[0mGet/Download the runtime wasm from a running node through rpc[0m[0m
-[0m[0m
-[0m[0m[1m[4mUsage:[0m[0m [0m[0m[1msubwasm get[0m[0m [OPTIONS][0m[0m [0m[0m[URL][0m[0m
-
-[0m[0m[1m[4mArguments:
-[0m[0m  [0m[0m[URL][0m[0m  [0m[0mThe node url including (mandatory) the port number. Example: ws://localhost:9944 or http://localhost:9933[0m[0m [0m[0m[default: http://localhost:9933][0m[0m
-
-[0m[0m[1m[4mOptions:
-[0m[0m  [0m[0m    [0m[0m[1m--chain[0m[0m [0m[0m<CHAIN>[0m[0m    [0m[0mProvide the name of a chain and a random url amongst a list of known nodes will be used. If you pass a valid --chain, --url will be ignored --chain local = http://localhost:9933[0m[0m
-[0m[0m  [0m[0m[1m-j[0m[0m, [0m[0m[1m--json[0m[0m             [0m[0mOutput as json[0m[0m
-[0m[0m  [0m[0m[1m-b[0m[0m, [0m[0m[1m--block[0m[0m [0m[0m<BLOCK>[0m[0m    [0m[0mThe optional block where to fetch the runtime. That allows fetching older runtimes but you will need to connect to archive nodes. Currently, you must pass a block hash. Passing the block numbers is not supported[0m[0m
-[0m[0m  [0m[0m[1m-q[0m[0m, [0m[0m[1m--quiet[0m[0m            [0m[0mLess output[0m[0m
-[0m[0m  [0m[0m[1m-n[0m[0m, [0m[0m[1m--no-color[0m[0m         [0m[0m[env: NO_COLOR=][0m[0m
-[0m[0m  [0m[0m[1m-o[0m[0m, [0m[0m[1m--output[0m[0m [0m[0m<OUTPUT>[0m[0m  [0m[0mYou may specifiy the output filename where the runtime will be saved. If not provided, we will figure out an appropriate default name based on a counter: runtime_NNN.wasm where NNN is incrementing to make sure you do not override previous runtime. If you specify an existing file as output, it will be overwritten[0m[0m
-[0m[0m  [0m[0m[1m-h[0m[0m, [0m[0m[1m--help[0m[0m             [0m[0mPrint help information[0m[0m
-[0m[0m  [0m[0m[1m-V[0m[0m, [0m[0m[1m--version[0m[0m          [0m[0mPrint version information[0m[0m
-[0m
-=======
 Get/Download the runtime wasm from a running node through rpc
 
 Usage: subwasm get [OPTIONS] [URL]
@@ -28,6 +9,7 @@
       --chain <CHAIN>    Provide the name of a chain and a random url amongst a list of known nodes will be used. If you pass a valid --chain, --url will be ignored --chain local = http://localhost:9933
   -j, --json             Output as json
   -b, --block <BLOCK>    The optional block where to fetch the runtime. That allows fetching older runtimes but you will need to connect to archive nodes. Currently, you must pass a block hash. Passing the block numbers is not supported
+  -q, --quiet            Less output
+  -n, --no-color         [env: NO_COLOR=]
   -o, --output <OUTPUT>  You may specifiy the output filename where the runtime will be saved. If not provided, we will figure out an appropriate default name based on a counter: runtime_NNN.wasm where NNN is incrementing to make sure you do not override previous runtime. If you specify an existing file as output, it will be overwritten
-  -h, --help             Print help
->>>>>>> a9b0b625
+  -h, --help             Print help