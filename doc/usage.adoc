<<<<<<< HEAD
[0m`subwasm` allows fetching, parsing and calling some methods on WASM runtimes of Substrate based chains[0m[0m
[0m[0m
[0m[0m[1m[4mUsage:[0m[0m [0m[0m[1msubwasm[0m[0m [OPTIONS][0m[0m <[0m[0mCOMMAND[0m[0m>[0m[0m

[0m[0m[1m[4mCommands[0m[0m[1m[4m:
[0m[0m  [0m[0m[1mget[0m[0m           [0m[0mGet/Download the runtime wasm from a running node through rpc[0m[0m
[0m[0m  [0m[0m[1minfo[0m[0m          [0m[0mThe `info` command returns summarized information about a runtime[0m[0m
[0m[0m  [0m[0m[1mversion[0m[0m       [0m[0mThe `version` command returns summarized information about the versions of a runtime[0m[0m
[0m[0m  [0m[0m[1mmetadata[0m[0m      [0m[0mReturns the metadata as a json object. You may also use the "meta" alias. It is no longer possible to have a "printable" output, for that, please use the 'show-reduced' sub-command[0m[0m
[0m[0m  [0m[0m[1mshow-reduced[0m[0m  [0m[0mShows the ReducedRuntime[0m[0m
[0m[0m  [0m[0m[1mdiff[0m[0m          [0m[0mCompare 2 runtimes after converting them to ReducedRuntime[0m[0m
[0m[0m  [0m[0m[1mcompress[0m[0m      [0m[0mCompress a given runtime wasm file. You will get an error if you try compressing a runtime that is already compressed[0m[0m
[0m[0m  [0m[0m[1mdecompress[0m[0m    [0m[0mDecompress a given runtime wasm file. You may pass a runtime that is uncompressed already. In that case, you will get the same content as output. This is useful if you want to decompress "no matter what" and don't really know whether the input will be compressed or not[0m[0m
[0m[0m  [0m[0m[1mhelp[0m[0m          [0m[0mPrint this message or the help of the given subcommand(s)[0m[0m

[0m[0m[1m[4mOptions:
[0m[0m  [0m[0m[1m-j[0m[0m, [0m[0m[1m--json[0m[0m      [0m[0mOutput as json[0m[0m
[0m[0m  [0m[0m[1m-q[0m[0m, [0m[0m[1m--quiet[0m[0m     [0m[0mLess output[0m[0m
[0m[0m  [0m[0m[1m-n[0m[0m, [0m[0m[1m--no-color[0m[0m  [0m[0m[env: NO_COLOR=][0m[0m
[0m[0m  [0m[0m[1m-h[0m[0m, [0m[0m[1m--help[0m[0m      [0m[0mPrint help information[0m[0m
[0m[0m  [0m[0m[1m-V[0m[0m, [0m[0m[1m--version[0m[0m   [0m[0mPrint version information[0m[0m
[0m
=======
`subwasm` allows fetching, parsing and calling some methods on WASM runtimes of Substrate based chains

Usage: subwasm [OPTIONS] [COMMAND]

Commands:
  get         Get/Download the runtime wasm from a running node through rpc
  info        The `info` command returns summarized information about a runtime
  version     The `version` command returns summarized information about the versions of a runtime
  metadata    Returns the metadata as a json object. You may also use the "meta" alias
  diff        Compare 2 runtimes
  compress    Compress a given runtime wasm file. You will get an error if you try compressing a runtime that is already compressed
  decompress  Decompress a given runtime wasm file. You may pass a runtime that is uncompressed already. In that case, you will get the same content as output. This is useful if you want to decompress "no matter what" and don't really know whether the input will be compressed or not
  help        Print this message or the help of the given subcommand(s)

Options:
  -j, --json     Output as json
  -q, --quiet    Less output
  -v, --version  Show the version
  -h, --help     Print help
>>>>>>> a9b0b625
<|MERGE_RESOLUTION|>--- conflicted
+++ resolved
@@ -1,44 +1,21 @@
-<<<<<<< HEAD
-[0m`subwasm` allows fetching, parsing and calling some methods on WASM runtimes of Substrate based chains[0m[0m
-[0m[0m
-[0m[0m[1m[4mUsage:[0m[0m [0m[0m[1msubwasm[0m[0m [OPTIONS][0m[0m <[0m[0mCOMMAND[0m[0m>[0m[0m
-
-[0m[0m[1m[4mCommands[0m[0m[1m[4m:
-[0m[0m  [0m[0m[1mget[0m[0m           [0m[0mGet/Download the runtime wasm from a running node through rpc[0m[0m
-[0m[0m  [0m[0m[1minfo[0m[0m          [0m[0mThe `info` command returns summarized information about a runtime[0m[0m
-[0m[0m  [0m[0m[1mversion[0m[0m       [0m[0mThe `version` command returns summarized information about the versions of a runtime[0m[0m
-[0m[0m  [0m[0m[1mmetadata[0m[0m      [0m[0mReturns the metadata as a json object. You may also use the "meta" alias. It is no longer possible to have a "printable" output, for that, please use the 'show-reduced' sub-command[0m[0m
-[0m[0m  [0m[0m[1mshow-reduced[0m[0m  [0m[0mShows the ReducedRuntime[0m[0m
-[0m[0m  [0m[0m[1mdiff[0m[0m          [0m[0mCompare 2 runtimes after converting them to ReducedRuntime[0m[0m
-[0m[0m  [0m[0m[1mcompress[0m[0m      [0m[0mCompress a given runtime wasm file. You will get an error if you try compressing a runtime that is already compressed[0m[0m
-[0m[0m  [0m[0m[1mdecompress[0m[0m    [0m[0mDecompress a given runtime wasm file. You may pass a runtime that is uncompressed already. In that case, you will get the same content as output. This is useful if you want to decompress "no matter what" and don't really know whether the input will be compressed or not[0m[0m
-[0m[0m  [0m[0m[1mhelp[0m[0m          [0m[0mPrint this message or the help of the given subcommand(s)[0m[0m
-
-[0m[0m[1m[4mOptions:
-[0m[0m  [0m[0m[1m-j[0m[0m, [0m[0m[1m--json[0m[0m      [0m[0mOutput as json[0m[0m
-[0m[0m  [0m[0m[1m-q[0m[0m, [0m[0m[1m--quiet[0m[0m     [0m[0mLess output[0m[0m
-[0m[0m  [0m[0m[1m-n[0m[0m, [0m[0m[1m--no-color[0m[0m  [0m[0m[env: NO_COLOR=][0m[0m
-[0m[0m  [0m[0m[1m-h[0m[0m, [0m[0m[1m--help[0m[0m      [0m[0mPrint help information[0m[0m
-[0m[0m  [0m[0m[1m-V[0m[0m, [0m[0m[1m--version[0m[0m   [0m[0mPrint version information[0m[0m
-[0m
-=======
 `subwasm` allows fetching, parsing and calling some methods on WASM runtimes of Substrate based chains
 
 Usage: subwasm [OPTIONS] [COMMAND]
 
 Commands:
-  get         Get/Download the runtime wasm from a running node through rpc
-  info        The `info` command returns summarized information about a runtime
-  version     The `version` command returns summarized information about the versions of a runtime
-  metadata    Returns the metadata as a json object. You may also use the "meta" alias
-  diff        Compare 2 runtimes
-  compress    Compress a given runtime wasm file. You will get an error if you try compressing a runtime that is already compressed
-  decompress  Decompress a given runtime wasm file. You may pass a runtime that is uncompressed already. In that case, you will get the same content as output. This is useful if you want to decompress "no matter what" and don't really know whether the input will be compressed or not
-  help        Print this message or the help of the given subcommand(s)
+  get           Get/Download the runtime wasm from a running node through rpc
+  info          The `info` command returns summarized information about a runtime
+  version       The `version` command returns summarized information about the versions of a runtime
+  metadata      Returns the metadata as a json object. You may also use the "meta" alias. It is no longer possible to have a "printable" output, for that, please use the 'show-reduced' sub-command
+  show-reduced  Shows the ReducedRuntime
+  diff          Compare 2 runtimes after converting them to ReducedRuntime
+  compress      Compress a given runtime wasm file. You will get an error if you try compressing a runtime that is already compressed
+  decompress    Decompress a given runtime wasm file. You may pass a runtime that is uncompressed already. In that case, you will get the same content as output. This is useful if you want to decompress "no matter what" and don't really know whether the input will be compressed or not
+  help          Print this message or the help of the given subcommand(s)
 
 Options:
-  -j, --json     Output as json
-  -q, --quiet    Less output
-  -v, --version  Show the version
-  -h, --help     Print help
->>>>>>> a9b0b625
+  -j, --json      Output as json
+  -q, --quiet     Less output
+  -n, --no-color  [env: NO_COLOR=]
+  -v, --version   Show the version
+  -h, --help      Print help