--- conflicted
+++ resolved
@@ -1,21 +1,3 @@
-<<<<<<< HEAD
-[0mThe `version` command returns summarized information about the versions of a runtime[0m[0m
-[0m[0m
-[0m[0m[1m[4mUsage:[0m[0m [0m[0m[1msubwasm version[0m[0m [OPTIONS][0m[0m [0m[0m[SOURCE][0m[0m
-
-[0m[0m[1m[4mArguments:
-[0m[0m  [0m[0m[SOURCE][0m[0m  [0m[0mThe wasm file to load. It can be a path on your local filesystem such as /tmp/runtime.wasm or a node url such as http://localhost:9933 or ws://localhost:9944[0m[0m [0m[0m[default: runtime_000.wasm][0m[0m
-
-[0m[0m[1m[4mOptions:
-[0m[0m  [0m[0m    [0m[0m[1m--chain[0m[0m [0m[0m<CHAIN>[0m[0m  [0m[0mProvide the name of a chain and a random url amongst a list of known nodes will be used. If you pass a valid --chain, --url will be ignored --chain local = http://localhost:9933[0m[0m
-[0m[0m  [0m[0m[1m-j[0m[0m, [0m[0m[1m--json[0m[0m           [0m[0mOutput as json[0m[0m
-[0m[0m  [0m[0m[1m-b[0m[0m, [0m[0m[1m--block[0m[0m [0m[0m<BLOCK>[0m[0m  [0m[0mThe optional block where to fetch the runtime. That allows fetching older runtimes but you will need to connect to archive nodes. Currently, you must pass a block hash. Passing the block numbers is not supported[0m[0m
-[0m[0m  [0m[0m[1m-q[0m[0m, [0m[0m[1m--quiet[0m[0m          [0m[0mLess output[0m[0m
-[0m[0m  [0m[0m[1m-n[0m[0m, [0m[0m[1m--no-color[0m[0m       [0m[0m[env: NO_COLOR=][0m[0m
-[0m[0m  [0m[0m[1m-h[0m[0m, [0m[0m[1m--help[0m[0m           [0m[0mPrint help information[0m[0m
-[0m[0m  [0m[0m[1m-V[0m[0m, [0m[0m[1m--version[0m[0m        [0m[0mPrint version information[0m[0m
-[0m
-=======
 The `version` command returns summarized information about the versions of a runtime
 
 Usage: subwasm version [OPTIONS] [SOURCE]
@@ -27,5 +9,6 @@
       --chain <CHAIN>  Provide the name of a chain and a random url amongst a list of known nodes will be used. If you pass a valid --chain, --url will be ignored --chain local = http://localhost:9933
   -j, --json           Output as json
   -b, --block <BLOCK>  The optional block where to fetch the runtime. That allows fetching older runtimes but you will need to connect to archive nodes. Currently, you must pass a block hash. Passing the block numbers is not supported
-  -h, --help           Print help
->>>>>>> a9b0b625
+  -q, --quiet          Less output
+  -n, --no-color       [env: NO_COLOR=]
+  -h, --help           Print help