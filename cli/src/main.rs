--- conflicted
+++ resolved
@@ -1,12 +1,8 @@
 mod opts;
 
-<<<<<<< HEAD
-use clap::{crate_authors, crate_name, crate_version, Parser};
-=======
 use std::{env, io::Write};
 
 use clap::{crate_name, crate_version, Parser};
->>>>>>> a9b0b625
 use env_logger::Env;
 use log::info;
 use opts::*;
@@ -18,12 +14,8 @@
 fn main() -> color_eyre::Result<()> {
 	env_logger::Builder::from_env(Env::default().default_filter_or("none")).init();
 	let opts: Opts = Opts::parse();
-<<<<<<< HEAD
-	noquiet!(opts, println!("Running {} v{}", crate_name!(), crate_version!()));
-	noquiet!(opts, println!("{}", crate_authors!(", ")));
-=======
+
 	color_eyre::install()?;
->>>>>>> a9b0b625
 
 	match opts.subcmd {
 		Some(SubCommand::Get(get_opts)) => {
@@ -60,14 +52,6 @@
 			info!("⏱️  Loading WASM from {:?}", &source);
 			let subwasm = Subwasm::new(&source);
 
-<<<<<<< HEAD
-			subwasm.display_metadata_json()
-		}
-
-		SubCommand::Diff(diff_opts) => {
-			log::debug!("Method: {:?}", diff_opts.method);
-
-=======
 			let mut fmt: OutputFormat = meta_opts.format.unwrap_or_else(|| "human".into()).into();
 			if opts.json {
 				eprintln!("--json is DEPRECATED, use --format=json instead");
@@ -108,7 +92,8 @@
 		}
 
 		Some(SubCommand::Diff(diff_opts)) => {
->>>>>>> a9b0b625
+			log::debug!("Method: {:?}", diff_opts.method);
+
 			let chain_a = diff_opts.chain_a.map(|some| some.name);
 			let src_a = get_source(chain_a.as_deref(), diff_opts.src_a, None);
 
@@ -173,7 +158,7 @@
 			}
 		}
 
-		SubCommand::ShowReduced(sr_opts) => {
+		Some(SubCommand::ShowReduced(sr_opts)) => {
 			let chain_name = sr_opts.chain.map(|some| some.name);
 			let source = get_source(chain_name.as_deref(), sr_opts.src, sr_opts.block);
 			info!("⏱️  Loading WASM from {:?}", &source);
