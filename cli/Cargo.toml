--- conflicted
+++ resolved
@@ -17,14 +17,10 @@
 license = "MIT"
 readme = "README.md"
 repository = "https://github.com/chevdor/subwasm"
-<<<<<<< HEAD
 
 [[bin]]
 name = "subwasm"
 path = "src/main.rs"
-=======
-version = "0.19.2"
->>>>>>> a9b0b625
 
 [dependencies]
 assert_cmd = "2.0"
@@ -42,21 +38,13 @@
 color-eyre = "0.6"
 env_logger = "0.10"
 log = "0.4"
-<<<<<<< HEAD
-substrate-runtime-proposal-hash = { version = "1.0.0-alpha5", path = "../libs/substrate-runtime-proposal-hash", optional = true }
-subwasmlib = { version = "1.0.0-alpha5", path = "../lib" }
-wasm-loader = { version = "1.0.0-alpha5", path = "../libs/wasm-loader" }
-wasm-testbed = { version = "1.0.0-alpha5", path = "../libs/wasm-testbed" }
+substrate-runtime-proposal-hash = { version = "1.0.0-alpha6", path = "../libs/substrate-runtime-proposal-hash", optional = true }
+subwasmlib = { version = "1.0.0-alpha6", path = "../lib" }
+wasm-loader = { version = "1.0.0-alpha6", path = "../libs/wasm-loader" }
+wasm-testbed = { version = "1.0.0-alpha6", path = "../libs/wasm-testbed" }
 serde_json = "1.0"
 text-style = { version = "0.3", features = ["termion"] }
-sp-runtime = { tag = "monthly-2023-01", git = "https://github.com/paritytech/substrate" }
-=======
-serde_json = "1.0"
-substrate-runtime-proposal-hash = { version = "0.19", path = "../libs/substrate-runtime-proposal-hash", optional = true }
-subwasmlib = { version = "0.19", path = "../lib" }
-wasm-loader = { version = "0.19", path = "../libs/wasm-loader" }
-wasm-testbed = { version = "0.19", path = "../libs/wasm-testbed" }
->>>>>>> a9b0b625
+sp-runtime = { tag = "monthly-2023-05", git = "https://github.com/paritytech/substrate" }
 
 [dev-dependencies]
 assert_cmd = "2.0"
