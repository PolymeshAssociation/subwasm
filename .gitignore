--- conflicted
+++ resolved
@@ -1,8 +1,5 @@
 target
-<<<<<<< HEAD
-=======
 *.wasm
->>>>>>> 9f5de662
 data
 .env
 scripts/out
@@ -12,9 +9,5 @@
 *.wasm
 *.gz
 *.jscale
-<<<<<<< HEAD
-=======
-metadata.*
->>>>>>> 9f5de662
 *.profraw
 *.deb