[package]
name = "subwasmlib"
version.workspace = true
edition.workspace = true
authors.workspace = true

homepage = "https://github.com/chevdor/subwasm"
keywords = [
    "wasm",
    "cli",
    "substrate",
    "blockchain",
    "runtime",
    "polkadot",
    "kusama",
]
license = "MIT"
readme = "README.md"
repository = "https://github.com/chevdor/subwasm"
<<<<<<< HEAD
=======
version = "0.19.2"
>>>>>>> a9b0b625

[dependencies]
color-eyre = "0.6"
frame-metadata = { version = "15", package = "frame-metadata", features = [
    "v12",
    "v13",
    "v14",
    "std",
] }
<<<<<<< HEAD
ipfs-hasher = { version = "1.0.0-alpha5", path = "../libs/ipfs-hasher" }
=======
ipfs-hasher = { version = "0.19", path = "../libs/ipfs-hasher" }
>>>>>>> a9b0b625
log = "0.4"
num-format = "0.4"
rand = "0.8"
scale-info = { version = "2.1", default-features = false, features = [
    "derive",
] }
serde = { version = "1.0", features = ["derive"] }
serde_json = "1.0"
<<<<<<< HEAD
substrate-differ = { version = "1.0.0-alpha5", path = "../libs/substrate-differ" }
wasm-loader = { version = "1.0.0-alpha5", path = "../libs/wasm-loader" }
wasm-testbed = { version = "1.0.0-alpha5", path = "../libs/wasm-testbed" }
sp-version = { tag = "monthly-2023-01", git = "https://github.com/paritytech/substrate" }
=======
substrate-differ = { version = "0.19", path = "../libs/substrate-differ" }
wasm-loader = { version = "0.19", path = "../libs/wasm-loader" }
wasm-testbed = { version = "0.19", path = "../libs/wasm-testbed" }
sp-version = { tag = "monthly-2023-05", git = "https://github.com/paritytech/substrate" }
hex = "0.4"
>>>>>>> a9b0b625
<|MERGE_RESOLUTION|>--- conflicted
+++ resolved
@@ -17,10 +17,6 @@
 license = "MIT"
 readme = "README.md"
 repository = "https://github.com/chevdor/subwasm"
-<<<<<<< HEAD
-=======
-version = "0.19.2"
->>>>>>> a9b0b625
 
 [dependencies]
 color-eyre = "0.6"
@@ -30,11 +26,7 @@
     "v14",
     "std",
 ] }
-<<<<<<< HEAD
-ipfs-hasher = { version = "1.0.0-alpha5", path = "../libs/ipfs-hasher" }
-=======
-ipfs-hasher = { version = "0.19", path = "../libs/ipfs-hasher" }
->>>>>>> a9b0b625
+ipfs-hasher = { version = "1.0.0-alpha6", path = "../libs/ipfs-hasher" }
 log = "0.4"
 num-format = "0.4"
 rand = "0.8"
@@ -43,15 +35,8 @@
 ] }
 serde = { version = "1.0", features = ["derive"] }
 serde_json = "1.0"
-<<<<<<< HEAD
-substrate-differ = { version = "1.0.0-alpha5", path = "../libs/substrate-differ" }
-wasm-loader = { version = "1.0.0-alpha5", path = "../libs/wasm-loader" }
-wasm-testbed = { version = "1.0.0-alpha5", path = "../libs/wasm-testbed" }
-sp-version = { tag = "monthly-2023-01", git = "https://github.com/paritytech/substrate" }
-=======
-substrate-differ = { version = "0.19", path = "../libs/substrate-differ" }
-wasm-loader = { version = "0.19", path = "../libs/wasm-loader" }
-wasm-testbed = { version = "0.19", path = "../libs/wasm-testbed" }
+substrate-differ = { version = "1.0.0-alpha6", path = "../libs/substrate-differ" }
+wasm-loader = { version = "1.0.0-alpha6", path = "../libs/wasm-loader" }
+wasm-testbed = { version = "1.0.0-alpha6", path = "../libs/wasm-testbed" }
 sp-version = { tag = "monthly-2023-05", git = "https://github.com/paritytech/substrate" }
-hex = "0.4"
->>>>>>> a9b0b625
+hex = "0.4"