[package]
version.workspace = true
edition.workspace = true
authors.workspace = true

license = "MIT"
name = "ipfs-hasher"
<<<<<<< HEAD
=======
version = "0.19.2"
>>>>>>> a9b0b625

# See more keys and their definitions at https://doc.rust-lang.org/cargo/reference/manifest.html

[dependencies]
ipfs-unixfs = "0.2"

[dev-dependencies]
<<<<<<< HEAD
wasm-loader = { version = "1.0.0-alpha5", path = "../wasm-loader" }
=======
wasm-loader = { version = "0.19", path = "../wasm-loader" }
>>>>>>> a9b0b625
<|MERGE_RESOLUTION|>--- conflicted
+++ resolved
@@ -5,10 +5,6 @@
 
 license = "MIT"
 name = "ipfs-hasher"
-<<<<<<< HEAD
-=======
-version = "0.19.2"
->>>>>>> a9b0b625
 
 # See more keys and their definitions at https://doc.rust-lang.org/cargo/reference/manifest.html
 
@@ -16,8 +12,4 @@
 ipfs-unixfs = "0.2"
 
 [dev-dependencies]
-<<<<<<< HEAD
-wasm-loader = { version = "1.0.0-alpha5", path = "../wasm-loader" }
-=======
-wasm-loader = { version = "0.19", path = "../wasm-loader" }
->>>>>>> a9b0b625
+wasm-loader = { version = "1.0.0-alpha6", path = "../wasm-loader" }