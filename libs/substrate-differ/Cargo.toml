[package]
name = "substrate-differ"
<<<<<<< HEAD
version.workspace = true
edition.workspace = true
authors.workspace = true
license = "MIT"
=======
version = "0.19.2"
>>>>>>> a9b0b625

# See more keys and their definitions at https://doc.rust-lang.org/cargo/reference/manifest.html

[dependencies]
frame-metadata = { version = "15", package = "frame-metadata", features = [
    "v12",
    "v13",
    "v14",
    "std",
] }
log = "0.4"
num-format = "0.4"
serde = { version = "1.0", features = ["derive", "rc"] }
serde_json = "1.0"
<<<<<<< HEAD
treediff = { version = "4.0", features = [
    "with-serde-json",
    "with-rustc-serialize",
] }
wasm-testbed = { version = "1.0.0-alpha5", path = "../wasm-testbed" }
scale-info = { version = "2.1.2", default-features = false, features = [
    "derive",
    "std",
    "serde",
] }
document-features = { version = "0.2" }
comparable = { version = ">=0.5.3", features = ["derive", "serde"] }

[dev-dependencies]
wasm-loader = { version = "1.0.0-alpha5", path = "../wasm-loader" }

[features]
## The default feature currently hides feature that are deprecated
default = ["v14", "reduced"]

## v13 runtimes
v13 = []

## v14 runtimes
v14 = []

## Reduced differ
reduced = []

[package.metadata.docs.rs]
features = ["document-features"]
=======
treediff = { version = "4.0", features = ["with-serde-json"] }
wasm-testbed = { version = "0.19", path = "../wasm-testbed" }

[dev-dependencies]
wasm-loader = { version = "0.19", path = "../wasm-loader" }
>>>>>>> a9b0b625
<|MERGE_RESOLUTION|>--- conflicted
+++ resolved
@@ -1,13 +1,8 @@
 [package]
 name = "substrate-differ"
-<<<<<<< HEAD
 version.workspace = true
 edition.workspace = true
 authors.workspace = true
-license = "MIT"
-=======
-version = "0.19.2"
->>>>>>> a9b0b625
 
 # See more keys and their definitions at https://doc.rust-lang.org/cargo/reference/manifest.html
 
@@ -22,12 +17,11 @@
 num-format = "0.4"
 serde = { version = "1.0", features = ["derive", "rc"] }
 serde_json = "1.0"
-<<<<<<< HEAD
 treediff = { version = "4.0", features = [
     "with-serde-json",
     "with-rustc-serialize",
 ] }
-wasm-testbed = { version = "1.0.0-alpha5", path = "../wasm-testbed" }
+wasm-testbed = { version = "1.0.0-alpha6", path = "../wasm-testbed" }
 scale-info = { version = "2.1.2", default-features = false, features = [
     "derive",
     "std",
@@ -37,7 +31,7 @@
 comparable = { version = ">=0.5.3", features = ["derive", "serde"] }
 
 [dev-dependencies]
-wasm-loader = { version = "1.0.0-alpha5", path = "../wasm-loader" }
+wasm-loader = { version = "1.0.0-alpha6", path = "../wasm-loader" }
 
 [features]
 ## The default feature currently hides feature that are deprecated
@@ -53,11 +47,4 @@
 reduced = []
 
 [package.metadata.docs.rs]
-features = ["document-features"]
-=======
-treediff = { version = "4.0", features = ["with-serde-json"] }
-wasm-testbed = { version = "0.19", path = "../wasm-testbed" }
-
-[dev-dependencies]
-wasm-loader = { version = "0.19", path = "../wasm-loader" }
->>>>>>> a9b0b625
+features = ["document-features"]