--- conflicted
+++ resolved
@@ -17,32 +17,17 @@
 license = "MIT"
 readme = "README.md"
 repository = "https://github.com/chevdor/subwasm"
-<<<<<<< HEAD
-
-[dependencies]
-hex = "0.4"
-jsonrpsee = { version = ">=0.18", git = "https://github.com/paritytech/jsonrpsee", features = [
-    "client",
-] }
-=======
-version = "0.19.2"
 
 [dependencies]
 array-bytes = { version = "6.1" }
->>>>>>> a9b0b625
 log = "0.4"
 multibase = "0.9"
 multihash = "0.18"
 serde = { version = "1.0", features = ["derive"] }
-<<<<<<< HEAD
-sp-maybe-compressed-blob = { tag = "monthly-2023-01", git = "https://github.com/paritytech/substrate/" }
-tokio = { version = "1.19", features = ["full"] }
-=======
 sp-maybe-compressed-blob = { tag = "monthly-2023-05", git = "https://github.com/paritytech/substrate/" }
 
 # RPC components
 serde_json = { version = "1.0" }
 subrpcer = { version = "0.10" }
 tungstenite = { version = "0.19", features = ["rustls-tls-native-roots"] }
-ureq = { version = "2.6", features = ["json"] }
->>>>>>> a9b0b625
+ureq = { version = "2.6", features = ["json"] }