#![allow(clippy::derive_partial_eq_without_eq)]

mod compression;
mod error;
mod node_endpoint;
mod onchain_block;
mod source;

pub use compression::Compression;
use error::WasmLoaderError;
use log::*;

use serde::Deserialize;
use std::fmt::Debug;
use subrpcer::state;
use tungstenite::Message;

pub use node_endpoint::NodeEndpoint;
pub use onchain_block::{BlockRef, OnchainBlock};
pub use source::Source;

use std::io::Read;
use std::{fs::File, path::Path};

const CODE: &str = "0x3a636f6465"; // :code in hex
pub const CODE_BLOB_BOMB_LIMIT: usize = 50 * 1024 * 1024;
pub type WasmBytes = Vec<u8>;

pub enum CompressedMaybe {
	Uncompressed(Vec<u8>),
	Compressed((Vec<u8>, Vec<u8>)),
}

/// The WasmLoader is there to load wasm whether from a file, a node
/// or from raw bytes. The WasmLoader cannot execute any call into the wasm.
pub struct WasmLoader {
	bytes: CompressedMaybe,
	compression: Compression,
}

impl WasmLoader {
	/// Fetch the wasm blob from a node
	fn fetch_wasm(reference: &OnchainBlock) -> Result<WasmBytes, WasmLoaderError> {
		#[derive(Deserialize)]
		struct Response {
			result: String,
		}

<<<<<<< HEAD
		// Create the runtime
		let rt = Runtime::new().unwrap();
		let response: Result<String, Error> = match &reference.endpoint {
=======
		fn map_err<O, E1, E2>(r: Result<O, E1>, e: E2) -> Result<O, E2>
		where
			E1: Debug,
		{
			r.map_err(|e_| {
				eprintln!("{e_:?}");
				e
			})
		}

		let block_ref = reference.block_ref.as_ref();
		let data = state::get_storage(0, CODE, block_ref);
		let wasm_hex = match &reference.endpoint {
>>>>>>> a9b0b625
			NodeEndpoint::Http(url) => {
				map_err(ureq::post(url).send_json(data), WasmLoaderError::HttpClient())?
					.into_json::<Response>()
					.expect("unexpected response from node")
					.result
			}
			NodeEndpoint::WebSocket(url) => {
<<<<<<< HEAD
				let client = rt.block_on(WsClientBuilder::default().build(url)).map_err(|e| {
					println!("{e:?}");
					WasmLoaderError::WsClient()
				})?;
				rt.block_on(client.request("state_getStorage", params))
=======
				let mut ws = map_err(tungstenite::connect(url), WasmLoaderError::WsClient())?.0;

				map_err(
					ws.write_message(Message::Binary(serde_json::to_vec(&data).expect("invalid data"))),
					WasmLoaderError::WsClient(),
				)?;

				let mut wasm_hex = None;

				// One for Ping, one for response.
				for _ in 0..2_u8 {
					let Message::Text(t) = map_err(ws.read_message(), WasmLoaderError::WsClient())? else {
						continue

					};

					wasm_hex = serde_json::from_str::<Response>(&t).map(|r| r.result).ok();
				}

				wasm_hex.expect("unexpected response from node")
>>>>>>> a9b0b625
			}
		};
		let wasm = array_bytes::hex2bytes(wasm_hex).expect("Decoding bytes");

		Ok(wasm)
	}

	/// Load some binary from a file
	fn load_from_file(filename: &Path) -> WasmBytes {
		let mut f = File::open(filename).unwrap_or_else(|_| panic!("File {} not found", filename.to_string_lossy()));
		let mut buffer = Vec::new();
		f.read_to_end(&mut buffer).expect("failed loading file");
		log::debug!("read data from file, buffer size: {:?}", buffer.len());
		buffer
	}

	pub fn compression(&self) -> Compression {
		self.compression
	}

	/// Load wasm from a node
	fn load_from_node(reference: &OnchainBlock) -> Result<WasmBytes, WasmLoaderError> {
		WasmLoader::fetch_wasm(reference)
	}

	/// Returns the 'usable' uncompressed bytes. You get either the raw bytes if the
	/// wasm was not compressed, or the decompressed bytes if the runtime
	/// was compressed.
	/// See also `original_bytes` if you need the compressed bytes.
	pub fn uncompressed_bytes(&self) -> &WasmBytes {
		match &self.bytes {
			CompressedMaybe::Compressed(b) => &b.0,
			CompressedMaybe::Uncompressed(b) => b,
		}
	}

	/// Return the wasm bytes as retrieved.
	/// See `uncompressed_bytes` if you need to use the WASM.
	pub fn original_bytes(&self) -> &WasmBytes {
		match &self.bytes {
			CompressedMaybe::Compressed(b) => &b.1,
			CompressedMaybe::Uncompressed(b) => b,
		}
	}

	pub fn load_from_bytes(bytes: CompressedMaybe, compression: Compression) -> Result<Self, WasmLoaderError> {
		Ok(Self { bytes, compression })
	}

	/// Load the binary wasm from a file or from a running node via rpc
	pub fn load_from_source(source: &Source) -> Result<Self, WasmLoaderError> {
		log::debug!("Loading from {:?}", source);
		let bytes = match source {
			Source::File(f) => Ok(Self::load_from_file(f)),
			Source::Chain(n) => Self::load_from_node(n),
		}?;
		log::debug!("Loaded {:?} bytes", bytes.len());

		debug!("code size before decompression: {:?}", bytes.len());
		let bytes_decompressed = sp_maybe_compressed_blob::decompress(&bytes, CODE_BLOB_BOMB_LIMIT).unwrap();

		let compression = Compression::new(&bytes, &bytes_decompressed);

		// .map_err(|e| format!("Decompression error: {:?}", e))?;
		debug!(
			"code size after decompression {:?}  {:?}",
			bytes_decompressed.len(),
			bytes_decompressed[0..64].to_vec()
		);

		match compression.compressed() {
			true => Self::load_from_bytes(
				CompressedMaybe::Compressed((bytes_decompressed.to_vec(), bytes.to_vec())),
				compression,
			),
			false => Self::load_from_bytes(CompressedMaybe::Uncompressed(bytes.to_vec()), compression),
		}
	}
}

#[cfg(test)]
mod tests {
	use super::*;
	use std::env;

	// fn get_http_node() -> String {
	// 	env::var("POLKADOT_HTTP").unwrap_or_else(|_| "http://localhost:9933".to_string())
	// }

	fn get_ws_node() -> String {
		env::var("POLKADOT_WS").unwrap_or_else(|_| "ws://localhost:9944".to_string())
	}

	#[test]
	#[ignore = "needs node"]
	fn fetch_should_work() {
		assert!(WasmLoader::fetch_wasm(&OnchainBlock::new("https://rpc.polkadot.io", None)).is_ok());
		assert!(WasmLoader::fetch_wasm(&OnchainBlock::new("wss://rpc.polkadot.io", None)).is_ok());
	}

	#[test]
	#[ignore = "needs node"]
	fn it_fetches_a_wasm_from_node_via_ws() {
		let url = get_ws_node();
		println!("Connecting to {:?}", &url);
		let reference = OnchainBlock { endpoint: NodeEndpoint::WebSocket(url), block_ref: None };
		let loader = WasmLoader::load_from_source(&Source::Chain(reference)).unwrap();
		let wasm = loader.uncompressed_bytes();
		println!("uncompressed wasm size: {:?}", wasm.len());
		assert!(wasm.len() > 1_000_000);
	}

	#[test]
	#[ignore = "needs node"]
	fn it_fetches_the_compressed_runtime() {
		let url = get_ws_node();
		println!("Connecting to {:?}", &url);
		let reference = OnchainBlock { endpoint: NodeEndpoint::WebSocket(url), block_ref: None };
		let loader = WasmLoader::load_from_source(&Source::Chain(reference)).unwrap();
		let uncompressed_bytes = loader.uncompressed_bytes();
		let original_bytes = loader.original_bytes();
		println!("uncompressed wasm size: {:?}", uncompressed_bytes.len());
		println!("original wasm size: {:?}", original_bytes.len());
		assert!(uncompressed_bytes.len() > 1_000_000);
		assert!(uncompressed_bytes.len() >= original_bytes.len());
	}

	#[test]
	#[ignore = "needs node"]
	fn it_fetches_wasm_from_a_given_block() {
		const POLKADOT_BLOCK20: &str = "0x4d6a0bca208b85d41833a7f35cf73d1ae6974f4bad8ab576e2c3f751d691fe6c"; // Polkadot Block #20

		let url = get_ws_node();
		println!("Connecting to {:?}", &url);
		let latest = OnchainBlock { endpoint: NodeEndpoint::WebSocket(url.clone()), block_ref: None };
		let older =
			OnchainBlock { endpoint: NodeEndpoint::WebSocket(url), block_ref: Some(POLKADOT_BLOCK20.to_string()) };

		let loader_latest = WasmLoader::load_from_source(&Source::Chain(latest)).unwrap();
		let wasm_latest = loader_latest.uncompressed_bytes();

		let loader_older = WasmLoader::load_from_source(&Source::Chain(older)).unwrap();
		let wasm_older = loader_older.uncompressed_bytes();

		println!("wasm latest size: {:?}", wasm_latest.len());
		println!("wasm older size: {:?}", wasm_older.len());
		assert!(wasm_latest.len() > 1_000_000);
		assert!(wasm_older.len() > 1_000_000);
		assert!(wasm_older.len() != wasm_latest.len()); // this likely changed...
	}
}<|MERGE_RESOLUTION|>--- conflicted
+++ resolved
@@ -46,11 +46,6 @@
 			result: String,
 		}
 
-<<<<<<< HEAD
-		// Create the runtime
-		let rt = Runtime::new().unwrap();
-		let response: Result<String, Error> = match &reference.endpoint {
-=======
 		fn map_err<O, E1, E2>(r: Result<O, E1>, e: E2) -> Result<O, E2>
 		where
 			E1: Debug,
@@ -64,7 +59,6 @@
 		let block_ref = reference.block_ref.as_ref();
 		let data = state::get_storage(0, CODE, block_ref);
 		let wasm_hex = match &reference.endpoint {
->>>>>>> a9b0b625
 			NodeEndpoint::Http(url) => {
 				map_err(ureq::post(url).send_json(data), WasmLoaderError::HttpClient())?
 					.into_json::<Response>()
@@ -72,13 +66,6 @@
 					.result
 			}
 			NodeEndpoint::WebSocket(url) => {
-<<<<<<< HEAD
-				let client = rt.block_on(WsClientBuilder::default().build(url)).map_err(|e| {
-					println!("{e:?}");
-					WasmLoaderError::WsClient()
-				})?;
-				rt.block_on(client.request("state_getStorage", params))
-=======
 				let mut ws = map_err(tungstenite::connect(url), WasmLoaderError::WsClient())?.0;
 
 				map_err(
@@ -99,7 +86,6 @@
 				}
 
 				wasm_hex.expect("unexpected response from node")
->>>>>>> a9b0b625
 			}
 		};
 		let wasm = array_bytes::hex2bytes(wasm_hex).expect("Decoding bytes");
