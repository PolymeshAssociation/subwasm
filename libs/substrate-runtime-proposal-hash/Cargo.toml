--- conflicted
+++ resolved
@@ -16,10 +16,6 @@
 license = "MIT"
 readme = "README.md"
 repository = "https://github.com/chevdor/subwasm"
-<<<<<<< HEAD
-=======
-version = "0.19.2"
->>>>>>> a9b0b625
 
 [dependencies]
 frame-metadata = { package = "frame-metadata", git = "https://github.com/paritytech/frame-metadata", branch = "main", features = [
@@ -30,15 +26,8 @@
 ] }
 blake2 = "0.10"
 codec = { version = "3.1", package = "parity-scale-codec" }
-<<<<<<< HEAD
-sp-core = { tag = "monthly-2023-01", git = "https://github.com/paritytech/substrate" }
-sp-io = { tag = "monthly-2023-01", git = "https://github.com/paritytech/substrate" }
-sp-runtime = { tag = "monthly-2023-01", git = "https://github.com/paritytech/substrate" }
-sp-wasm-interface = { tag = "monthly-2023-01", git = "https://github.com/paritytech/substrate" }
-=======
 sp-core = { tag = "monthly-2023-05", git = "https://github.com/paritytech/substrate" }
 sp-io = { tag = "monthly-2023-05", git = "https://github.com/paritytech/substrate" }
 sp-runtime = { tag = "monthly-2023-05", git = "https://github.com/paritytech/substrate" }
 sp-wasm-interface = { tag = "monthly-2023-05", git = "https://github.com/paritytech/substrate" }
->>>>>>> a9b0b625
 hex = "0.4"