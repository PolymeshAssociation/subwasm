--- conflicted
+++ resolved
@@ -93,7 +93,6 @@
     git tag "v$TAG" -f
     git tag | sort -Vr | head
 
-<<<<<<< HEAD
 # Fetch the current runtimes
 get_runtimes:
 	#!/bin/sh
@@ -108,9 +107,8 @@
 		subwasm get --chain $chain -o data/$chain/V$METADATA_VERSION/$SPEC_VERSION.wasm
 	done
 	find data -newermt "-15 minutes" -iname "*.wasm" -ls
-=======
+
 tag-push:
 	#!/bin/sh
 	echo "Pushing version v$TAG"
-	git push origin "v$TAG"
->>>>>>> a9b0b625
+	git push origin "v$TAG"